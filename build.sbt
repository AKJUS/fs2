--- conflicted
+++ resolved
@@ -140,17 +140,10 @@
   .settings(
     // Libraries cross-built for Dotty
     libraryDependencies ++= Seq(
-<<<<<<< HEAD
       "org.typelevel" %%% "cats-effect" % "3.0-40ace7e",
       "org.typelevel" %%% "cats-effect-laws" % "3.0-40ace7e" % "test",
-      "org.scodec" %%% "scodec-bits" % "1.1.19",
-      "org.typelevel" %%% "scalacheck-effect-munit" % "0.1.0" % "test"
-=======
-      "org.typelevel" %%% "cats-effect" % "3.0-d2cb13e",
-      "org.typelevel" %%% "cats-effect-laws" % "3.0-d2cb13e" % "test",
       "org.scodec" %%% "scodec-bits" % "1.1.20",
       "org.typelevel" %%% "scalacheck-effect-munit" % "0.2.0" % "test"
->>>>>>> 92fdb56a
     )
   )
 
