import com.typesafe.tools.mima.core._

Global / onChangedBuildSource := ReloadOnSourceChanges

<<<<<<< HEAD
ThisBuild / tlBaseVersion := "3.5"
=======
ThisBuild / tlBaseVersion := "3.7"
>>>>>>> 5ac2a114

ThisBuild / organization := "co.fs2"
ThisBuild / organizationName := "Functional Streams for Scala"
ThisBuild / startYear := Some(2013)

val NewScala = "2.13.10"

ThisBuild / crossScalaVersions := Seq("3.2.2", "2.12.17", NewScala)
ThisBuild / tlVersionIntroduced := Map("3" -> "3.0.3")

ThisBuild / githubWorkflowOSes := Seq("ubuntu-latest", "macos-latest")
ThisBuild / githubWorkflowJavaVersions := Seq(JavaSpec.temurin("17"))
ThisBuild / githubWorkflowBuildPreamble ++= nativeBrewInstallWorkflowSteps.value
ThisBuild / nativeBrewInstallCond := Some("matrix.project == 'rootNative'")

ThisBuild / tlCiReleaseBranches := List("main", "series/2.5.x")

ThisBuild / githubWorkflowBuild ++= Seq(
  WorkflowStep.Run(
    List("cd scalafix", "sbt testCI"),
    name = Some("Scalafix tests"),
    cond = Some(s"matrix.scala == '$NewScala' && matrix.project == 'rootJVM'")
  )
)

ThisBuild / githubWorkflowBuildMatrixExclusions ++=
  crossScalaVersions.value.filterNot(Set(scalaVersion.value)).map { scala =>
    MatrixExclude(Map("scala" -> scala, "os" -> "macos-latest"))
  }

ThisBuild / licenses := List(("MIT", url("http://opensource.org/licenses/MIT")))

ThisBuild / doctestTestFramework := DoctestTestFramework.ScalaCheck

ThisBuild / developers ++= List(
  "mpilquist" -> "Michael Pilquist",
  "pchiusano" -> "Paul Chiusano",
  "pchlupacek" -> "Pavel Chlupáček",
  "SystemFw" -> "Fabio Labella",
  "alissapajer" -> "Alissa Pajer",
  "djspiewak" -> "Daniel Spiewak",
  "fthomas" -> "Frank Thomas",
  "runarorama" -> "Rúnar Ó. Bjarnason",
  "jedws" -> "Jed Wesley-Smith",
  "durban" -> "Daniel Urban"
).map { case (username, fullName) =>
  tlGitHubDev(username, fullName)
}

// If debugging tests, it's sometimes useful to disable parallel execution and test result buffering:
// ThisBuild / Test / parallelExecution := false
// ThisBuild / Test / testOptions += Tests.Argument(TestFrameworks.MUnit, "-b")

ThisBuild / initialCommands := s"""
    import fs2._, cats.effect._, cats.effect.implicits._, cats.effect.unsafe.implicits.global, cats.syntax.all._, scala.concurrent.duration._
  """

ThisBuild / mimaBinaryIssueFilters ++= Seq(
  // No bincompat on internal package
  ProblemFilters.exclude[Problem]("fs2.internal.*"),
  ProblemFilters.exclude[Problem]("fs2.io.internal.*"),
  // Mima reports all ScalaSignature changes as errors, despite the fact that they don't cause bincompat issues when version swapping (see https://github.com/lightbend/mima/issues/361)
  ProblemFilters.exclude[IncompatibleSignatureProblem]("*"),
  ProblemFilters.exclude[IncompatibleMethTypeProblem]("fs2.Pull#MapOutput.apply"),
  ProblemFilters.exclude[IncompatibleResultTypeProblem]("fs2.Pull#MapOutput.fun"),
  ProblemFilters.exclude[IncompatibleMethTypeProblem]("fs2.Pull#MapOutput.copy"),
  ProblemFilters.exclude[IncompatibleResultTypeProblem]("fs2.Pull#MapOutput.copy$default$2"),
  ProblemFilters.exclude[IncompatibleMethTypeProblem]("fs2.Pull#MapOutput.this"),
  ProblemFilters.exclude[AbstractClassProblem]("fs2.Pull$CloseScope"),
  ProblemFilters.exclude[DirectAbstractMethodProblem]("fs2.Pull#CloseScope.*"),
  ProblemFilters.exclude[DirectMissingMethodProblem]("fs2.Pull#BindBind.*"),
  ProblemFilters.exclude[DirectMissingMethodProblem]("fs2.Pull#CloseScope.*"),
  ProblemFilters.exclude[DirectMissingMethodProblem]("fs2.Pull.uncons"),
  ProblemFilters.exclude[MissingClassProblem]("fs2.Pull$CloseScope$"),
  ProblemFilters.exclude[MissingClassProblem]("fs2.Pull$EvalView"),
  ProblemFilters.exclude[MissingClassProblem]("fs2.Pull$View"),
  ProblemFilters.exclude[MissingClassProblem]("fs2.Pull$View$"),
  ProblemFilters.exclude[MissingClassProblem]("fs2.Pull$BindView"),
  ProblemFilters.exclude[ReversedAbstractMethodProblem]("fs2.Pull#CloseScope.*"),
  ProblemFilters.exclude[Problem]("fs2.io.Watcher#Registration.*"),
  ProblemFilters.exclude[Problem]("fs2.io.Watcher#DefaultWatcher.*"),
  ProblemFilters.exclude[ReversedMissingMethodProblem]("fs2.io.net.tls.TLSContext.clientBuilder"),
  ProblemFilters.exclude[ReversedMissingMethodProblem]("fs2.io.net.tls.TLSContext.serverBuilder"),
  ProblemFilters.exclude[ReversedMissingMethodProblem](
    "fs2.io.net.tls.TLSContext.dtlsClientBuilder"
  ),
  ProblemFilters.exclude[ReversedMissingMethodProblem](
    "fs2.io.net.tls.TLSContext.dtlsServerBuilder"
  ),
  ProblemFilters.exclude[Problem]("fs2.io.net.tls.TLSEngine*"),
  // start #2453 cross-build fs2.io for scala.js
  // private implementation classes
  ProblemFilters.exclude[MissingClassProblem]("fs2.io.net.Socket$IntCallbackHandler"),
  ProblemFilters.exclude[MissingClassProblem]("fs2.io.net.Socket$BufferedReads"),
  ProblemFilters.exclude[MissingClassProblem]("fs2.io.net.SocketGroup$AsyncSocketGroup"),
  ProblemFilters.exclude[MissingClassProblem]("fs2.io.net.Socket$AsyncSocket"),
  ProblemFilters.exclude[MissingClassProblem](
    "fs2.io.net.DatagramSocketGroup$AsyncDatagramSocketGroup"
  ),
  ProblemFilters.exclude[MissingClassProblem]("fs2.io.net.unixsocket.UnixSockets$AsyncSocket"),
  ProblemFilters.exclude[MissingClassProblem]("fs2.io.net.unixsocket.UnixSockets$AsyncUnixSockets"),
  ProblemFilters.exclude[MissingClassProblem]("fs2.io.net.tls.TLSContext$Builder$AsyncBuilder"),
  // sealed traits
  ProblemFilters.exclude[NewMixinForwarderProblem]("fs2.io.net.Network.*"),
  ProblemFilters.exclude[NewMixinForwarderProblem]("fs2.io.net.tls.TLSContext.*"),
  ProblemFilters.exclude[InheritedNewAbstractMethodProblem]("fs2.io.net.tls.TLSContext.*"),
  ProblemFilters.exclude[InheritedNewAbstractMethodProblem]("fs2.Compiler#Target.*"),
  ProblemFilters.exclude[InheritedNewAbstractMethodProblem](
    "fs2.Compiler#TargetLowPriority#MonadErrorTarget.*"
  ),
  // end #2453
  ProblemFilters.exclude[NewMixinForwarderProblem]("fs2.io.file.Files.*"),
  ProblemFilters.exclude[ReversedMissingMethodProblem]("fs2.io.file.Files.*"),
  ProblemFilters.exclude[MissingClassProblem]("fs2.io.file.Files$AsyncFiles"),
  ProblemFilters.exclude[InheritedNewAbstractMethodProblem]("fs2.io.file.Files.F"),
  ProblemFilters.exclude[InheritedNewAbstractMethodProblem](
    "fs2.io.file.Files._runJavaCollectionResource"
  ),
  ProblemFilters.exclude[InheritedNewAbstractMethodProblem]("fs2.io.file.Files.list"),
  ProblemFilters.exclude[InheritedNewAbstractMethodProblem]("fs2.io.file.Files.watch"),
  ProblemFilters.exclude[MissingClassProblem]("fs2.Pull$MapOutput$"),
  ProblemFilters.exclude[MissingClassProblem]("fs2.Pull$MapOutput"),
  ProblemFilters.exclude[IncompatibleMethTypeProblem]("fs2.Pull.mapOutput"),
  ProblemFilters.exclude[NewMixinForwarderProblem]("fs2.compression.Compression.gzip*"),
  ProblemFilters.exclude[NewMixinForwarderProblem]("fs2.compression.Compression.gunzip*"),
  ProblemFilters.exclude[DirectMissingMethodProblem]("fs2.compression.Compression.$init$"),
  ProblemFilters.exclude[ReversedMissingMethodProblem]("fs2.Compiler#Target.F"),
  ProblemFilters.exclude[MissingTypesProblem]("fs2.Compiler$Target$ConcurrentTarget"),
  ProblemFilters.exclude[IncompatibleResultTypeProblem]("fs2.Compiler#Target#ConcurrentTarget.F"),
  ProblemFilters.exclude[MissingClassProblem]("fs2.Compiler$TargetLowPriority$MonadCancelTarget"),
  ProblemFilters.exclude[MissingClassProblem]("fs2.Compiler$TargetLowPriority$MonadErrorTarget"),
  ProblemFilters.exclude[MissingTypesProblem]("fs2.Compiler$TargetLowPriority$SyncTarget"),
  ProblemFilters.exclude[MissingClassProblem]("fs2.Chunk$VectorChunk"),
  ProblemFilters.exclude[ReversedMissingMethodProblem](
    "fs2.compression.DeflateParams.fhCrcEnabled"
  ),
  ProblemFilters.exclude[DirectMissingMethodProblem](
    "fs2.compression.DeflateParams#DeflateParamsImpl.copy"
  ),
  ProblemFilters.exclude[DirectMissingMethodProblem](
    "fs2.compression.DeflateParams#DeflateParamsImpl.this"
  ),
  ProblemFilters.exclude[MissingTypesProblem]("fs2.compression.DeflateParams$DeflateParamsImpl$"),
  ProblemFilters.exclude[DirectMissingMethodProblem](
    "fs2.compression.DeflateParams#DeflateParamsImpl.apply"
  ),
  ProblemFilters.exclude[MissingClassProblem](
    "fs2.io.net.SocketCompanionPlatform$IntCallbackHandler"
  ),
  ProblemFilters.exclude[MissingClassProblem]("fs2.Chunk$BufferChunk"),
  ProblemFilters.exclude[DirectMissingMethodProblem]("fs2.Chunk.makeArrayBuilder"),
  ProblemFilters.exclude[DirectMissingMethodProblem](
    "fs2.interop.reactivestreams.StreamSubscriber.fsm"
  ),
  ProblemFilters.exclude[Problem]("fs2.interop.reactivestreams.StreamSubscriber#FSM*"),
  ProblemFilters.exclude[DirectMissingMethodProblem]("fs2.io.package.utf8Charset"),
  ProblemFilters.exclude[DirectMissingMethodProblem](
    "fs2.io.net.tls.TLSSocketPlatform.applicationProtocol"
  ),
  ProblemFilters.exclude[DirectMissingMethodProblem]("fs2.compression.Compression.gzip$default$*"),
  ProblemFilters.exclude[DirectMissingMethodProblem](
    "fs2.compression.Compression.gunzip$default$1$"
  ),
  ProblemFilters.exclude[DirectMissingMethodProblem]("fs2.ChunkCompanionPlatform.makeArrayBuilder"),
  ProblemFilters.exclude[ReversedMissingMethodProblem]("fs2.concurrent.Channel.trySend"),
  ProblemFilters.exclude[ReversedMissingMethodProblem]("fs2.compression.Compression.gunzip"),
  ProblemFilters.exclude[ReversedMissingMethodProblem](
    "fs2.io.net.tls.TLSContext#Builder.systemResource"
  ),
  ProblemFilters.exclude[ReversedMissingMethodProblem](
    "fs2.io.net.tls.TLSContext#Builder.insecureResource"
  ),
  ProblemFilters.exclude[DirectMissingMethodProblem]( // something funky in Scala 3.2.0 ...
    "fs2.io.net.SocketGroupCompanionPlatform#AsyncSocketGroup.this"
  ),
  ProblemFilters.exclude[DirectMissingMethodProblem](
    "fs2.io.net.tls.S2nConnection#RecvCallbackContext.readBuffer"
  ),
  ProblemFilters.exclude[DirectMissingMethodProblem]("fs2.io.package.readBytesFromInputStream"),
  ProblemFilters.exclude[DirectMissingMethodProblem]("fs2.io.package.readInputStreamGeneric"),
  ProblemFilters.exclude[DirectMissingMethodProblem]("fs2.io.package.<clinit>"),
  ProblemFilters.exclude[IncompatibleResultTypeProblem]("fs2.io.net.Socket.forAsync"),
  ProblemFilters.exclude[IncompatibleMethTypeProblem](
    "fs2.io.net.SocketCompanionPlatform#AsyncSocket.this"
  ),
  ProblemFilters.exclude[IncompatibleMethTypeProblem](
    "fs2.io.net.unixsocket.UnixSocketsCompanionPlatform#AsyncSocket.this"
  ),
  ProblemFilters.exclude[DirectMissingMethodProblem](
    "fs2.io.net.DatagramSocketGroupCompanionPlatform#AsyncDatagramSocketGroup.this"
  ),
  ProblemFilters.exclude[DirectMissingMethodProblem]("fs2.io.file.Watcher#DefaultWatcher.this")
)

lazy val root = tlCrossRootProject
  .aggregate(
    core,
    io,
    scodec,
    protocols,
    reactiveStreams,
    unidocs,
    benchmark
  )

lazy val IntegrationTest = config("it").extend(Test)

lazy val commonNativeSettings = Seq[Setting[_]](
  tlVersionIntroduced := List("2.12", "2.13", "3").map(_ -> "3.2.15").toMap,
  Test / nativeBrewFormulas += "openssl"
)

lazy val core = crossProject(JVMPlatform, JSPlatform, NativePlatform)
  .in(file("core"))
  .configs(IntegrationTest)
  .settings(Defaults.itSettings: _*)
  .settings(
    inConfig(IntegrationTest)(org.scalafmt.sbt.ScalafmtPlugin.scalafmtConfigSettings),
    IntegrationTest / fork := true,
    IntegrationTest / javaOptions += "-Dcats.effect.tracing.mode=none"
  )
  .settings(
    name := "fs2-core",
    libraryDependencies ++= Seq(
      "org.scodec" %%% "scodec-bits" % "1.1.37",
      "org.typelevel" %%% "cats-core" % "2.9.0",
      "org.typelevel" %%% "cats-effect" % "3.5.0-RC4",
      "org.typelevel" %%% "cats-effect-laws" % "3.5.0-RC4" % Test,
      "org.typelevel" %%% "cats-effect-testkit" % "3.5.0-RC4" % Test,
      "org.typelevel" %%% "cats-laws" % "2.9.0" % Test,
<<<<<<< HEAD
      "org.typelevel" %%% "cats-effect" % "3.5-6581dc4",
      "org.typelevel" %%% "cats-effect-laws" % "3.5-6581dc4" % Test,
      "org.typelevel" %%% "cats-effect-testkit" % "3.5-6581dc4" % Test,
      "org.scodec" %%% "scodec-bits" % "1.1.34",
      "org.typelevel" %%% "scalacheck-effect-munit" % "2.0.0-M2" % Test,
=======
      "org.typelevel" %%% "discipline-munit" % "2.0.0-M3" % Test,
>>>>>>> 5ac2a114
      "org.typelevel" %%% "munit-cats-effect" % "2.0.0-M3" % Test,
      "org.typelevel" %%% "scalacheck-effect-munit" % "2.0.0-M2" % Test
    ),
    tlJdkRelease := None,
    Compile / doc / scalacOptions ++= (if (scalaVersion.value.startsWith("2.")) Seq("-nowarn")
                                       else Nil)
  )

lazy val coreJVM = core.jvm
  .settings(
    Test / fork := true,
    libraryDependencies ++= Seq(
      "org.reactivestreams" % "reactive-streams-tck-flow" % "1.0.4" % Test,
      "org.scalatestplus" %% "testng-7-5" % "3.2.14.0" % Test
    ),
    doctestIgnoreRegex := Some(".*NotGiven.scala")
  )

lazy val coreJS = core.js
  .disablePlugins(DoctestPlugin)
  .settings(
    Test / scalaJSStage := FastOptStage,
    jsEnv := new org.scalajs.jsenv.nodejs.NodeJSEnv(),
    scalaJSLinkerConfig ~= (_.withModuleKind(ModuleKind.CommonJSModule))
  )

lazy val coreNative = core.native
  .enablePlugins(ScalaNativeBrewedConfigPlugin)
  .disablePlugins(DoctestPlugin)
  .settings(commonNativeSettings)

lazy val io = crossProject(JVMPlatform, JSPlatform, NativePlatform)
  .in(file("io"))
  .settings(
    name := "fs2-io",
    tlVersionIntroduced ~= { _.updated("3", "3.1.0") },
    libraryDependencies += "com.comcast" %%% "ip4s-core" % "3.3.0"
  )
  .jvmSettings(
    Test / fork := true,
    libraryDependencies ++= Seq(
      "com.github.jnr" % "jnr-unixsocket" % "0.38.19" % Optional,
      "com.google.jimfs" % "jimfs" % "1.2" % Test
    )
  )
  .jsSettings(
    tlVersionIntroduced := List("2.12", "2.13", "3").map(_ -> "3.1.0").toMap,
    scalaJSLinkerConfig ~= (_.withModuleKind(ModuleKind.CommonJSModule))
  )
  .nativeEnablePlugins(ScalaNativeBrewedConfigPlugin)
  .nativeSettings(commonNativeSettings)
  .nativeSettings(
    libraryDependencies ++= Seq(
      "com.armanbilge" %%% "epollcat" % "0.1.4" % Test
    ),
    Test / nativeBrewFormulas += "s2n",
    Test / envVars ++= Map("S2N_DONT_MLOCK" -> "1")
  )
  .dependsOn(core % "compile->compile;test->test")
  .jsSettings(
    mimaBinaryIssueFilters ++= Seq(
      ProblemFilters.exclude[IncompatibleMethTypeProblem]("fs2.io.package.stdinUtf8"),
      ProblemFilters.exclude[IncompatibleMethTypeProblem]("fs2.io.package.stdoutLines"),
      ProblemFilters.exclude[IncompatibleMethTypeProblem]("fs2.io.package.stdout"),
      ProblemFilters.exclude[IncompatibleMethTypeProblem]("fs2.io.package.stdin"),
      ProblemFilters
        .exclude[ReversedMissingMethodProblem]("fs2.io.net.tls.TLSSocket.applicationProtocol"),
      ProblemFilters.exclude[DirectMissingMethodProblem]("fs2.io.*.JavaScript*Exception.this"),
      ProblemFilters.exclude[MissingClassProblem]("fs2.io.net.JavaScriptUnknownException"),
      ProblemFilters.exclude[DirectMissingMethodProblem](
        "fs2.io.net.tls.TLSSocketCompanionPlatform#AsyncTLSSocket.this"
      ),
      ProblemFilters.exclude[IncompatibleMethTypeProblem]("fs2.io.file.FileHandle.make"),
      ProblemFilters.exclude[IncompatibleMethTypeProblem]("fs2.io.net.DatagramSocket.forAsync"),
      ProblemFilters.exclude[IncompatibleMethTypeProblem](
        "fs2.io.net.DatagramSocketCompanionPlatform#AsyncDatagramSocket.this"
      ),
      ProblemFilters
        .exclude[ReversedMissingMethodProblem]("fs2.io.net.DatagramSocketOption#Key.set"),
      ProblemFilters.exclude[IncompatibleMethTypeProblem]("fs2.io.net.Socket.forAsync"),
      ProblemFilters.exclude[IncompatibleMethTypeProblem]("fs2.io.net.SocketOption.encoding"),
      ProblemFilters
        .exclude[ReversedMissingMethodProblem]("fs2.io.net.SocketOptionCompanionPlatform#Key.set"),
      ProblemFilters
        .exclude[ReversedMissingMethodProblem]("fs2.io.net.tls.SecureContext#SecureVersion.toJS"),
      ProblemFilters.exclude[MissingClassProblem]("fs2.io.net.tls.SecureContext$ops"),
      ProblemFilters.exclude[Problem]("fs2.io.net.tls.SecureContext.ops"),
      ProblemFilters.exclude[MissingClassProblem]("fs2.io.net.tls.SecureContext$ops$"),
      ProblemFilters.exclude[IncompatibleResultTypeProblem](
        "fs2.io.net.tls.TLSParameters#DefaultTLSParameters.toTLSSocketOptions"
      ),
      ProblemFilters.exclude[DirectMissingMethodProblem](
        "fs2.io.net.tls.TLSParameters#DefaultTLSParameters.toConnectionOptions"
      ),
      ProblemFilters.exclude[IncompatibleResultTypeProblem](
        "fs2.io.net.tls.SecureContext#SecureVersion#TLSv1.1.toJS"
      ),
      ProblemFilters.exclude[IncompatibleResultTypeProblem](
        "fs2.io.net.tls.SecureContext#SecureVersion#TLSv1.2.toJS"
      ),
      ProblemFilters.exclude[IncompatibleResultTypeProblem](
        "fs2.io.net.tls.SecureContext#SecureVersion#TLSv1.3.toJS"
      ),
      ProblemFilters.exclude[DirectMissingMethodProblem]("fs2.io.net.tls.TLSSocket.forAsync")
    )
  )

lazy val scodec = crossProject(JVMPlatform, JSPlatform, NativePlatform)
  .in(file("scodec"))
  .settings(
    name := "fs2-scodec",
    libraryDependencies += "org.scodec" %%% "scodec-core" % (if (
                                                               scalaVersion.value.startsWith("2.")
                                                             )
                                                               "1.11.10"
                                                             else "2.2.1"),
    tlVersionIntroduced := List("2.12", "2.13", "3").map(_ -> "3.2.0").toMap,
    tlJdkRelease := Some(8)
  )
  .jsSettings(
    scalaJSLinkerConfig ~= (_.withModuleKind(ModuleKind.CommonJSModule))
  )
  .nativeEnablePlugins(ScalaNativeBrewedConfigPlugin)
  .nativeSettings(commonNativeSettings)
  .dependsOn(core % "compile->compile;test->test", io % "test")

lazy val protocols = crossProject(JVMPlatform, JSPlatform, NativePlatform)
  .in(file("protocols"))
  .settings(
    name := "fs2-protocols",
    tlVersionIntroduced := List("2.12", "2.13", "3").map(_ -> "3.2.0").toMap,
    tlJdkRelease := Some(8)
  )
  .jsSettings(
    scalaJSLinkerConfig ~= (_.withModuleKind(ModuleKind.CommonJSModule))
  )
  .nativeEnablePlugins(ScalaNativeBrewedConfigPlugin)
  .nativeSettings(commonNativeSettings)
  .dependsOn(core % "compile->compile;test->test", scodec, io)

lazy val reactiveStreams = project
  .in(file("reactive-streams"))
  .settings(
    name := "fs2-reactive-streams",
    libraryDependencies ++= Seq(
      "org.reactivestreams" % "reactive-streams" % "1.0.4",
      "org.reactivestreams" % "reactive-streams-tck" % "1.0.4" % "test",
      "org.scalatestplus" %% "testng-7-5" % "3.2.15.0" % "test"
    ),
    tlJdkRelease := Some(8),
    Test / fork := true // Otherwise SubscriberStabilitySpec fails
  )
  .dependsOn(coreJVM % "compile->compile;test->test")

lazy val unidocs = project
  .in(file("unidocs"))
  .enablePlugins(TypelevelUnidocPlugin)
  .settings(
    name := "fs2-docs",
    tlFatalWarnings := false,
    ScalaUnidoc / unidoc / unidocProjectFilter := inProjects(
      core.jvm,
      io.jvm,
      scodec.jvm,
      protocols.jvm,
      reactiveStreams
    )
  )

lazy val benchmark = project
  .in(file("benchmark"))
  .enablePlugins(JmhPlugin, NoPublishPlugin)
  .settings(
    name := "fs2-benchmark",
    Test / run / javaOptions := (Test / run / javaOptions).value
      .filterNot(o => o.startsWith("-Xmx") || o.startsWith("-Xms")) ++ Seq("-Xms256m", "-Xmx256m")
  )
  .dependsOn(io.jvm)

lazy val microsite = project
  .in(file("mdoc"))
  .settings(
    mdocIn := file("site"),
    laikaSite := {
      sbt.IO.copyDirectory(mdocOut.value, (laikaSite / target).value)
      Set.empty
    },
    tlFatalWarningsInCi := false,
    tlSiteApiPackage := Some("fs2")
  )
  .dependsOn(coreJVM, io.jvm, reactiveStreams, scodec.jvm)
  .enablePlugins(TypelevelSitePlugin)<|MERGE_RESOLUTION|>--- conflicted
+++ resolved
@@ -2,11 +2,7 @@
 
 Global / onChangedBuildSource := ReloadOnSourceChanges
 
-<<<<<<< HEAD
-ThisBuild / tlBaseVersion := "3.5"
-=======
-ThisBuild / tlBaseVersion := "3.7"
->>>>>>> 5ac2a114
+ThisBuild / tlBaseVersion := "3.8"
 
 ThisBuild / organization := "co.fs2"
 ThisBuild / organizationName := "Functional Streams for Scala"
@@ -233,19 +229,11 @@
     libraryDependencies ++= Seq(
       "org.scodec" %%% "scodec-bits" % "1.1.37",
       "org.typelevel" %%% "cats-core" % "2.9.0",
-      "org.typelevel" %%% "cats-effect" % "3.5.0-RC4",
-      "org.typelevel" %%% "cats-effect-laws" % "3.5.0-RC4" % Test,
-      "org.typelevel" %%% "cats-effect-testkit" % "3.5.0-RC4" % Test,
+      "org.typelevel" %%% "cats-effect" % "3.6-1f95fd7",
+      "org.typelevel" %%% "cats-effect-laws" % "3.6-1f95fd7" % Test,
+      "org.typelevel" %%% "cats-effect-testkit" % "3.6-1f95fd7" % Test,
       "org.typelevel" %%% "cats-laws" % "2.9.0" % Test,
-<<<<<<< HEAD
-      "org.typelevel" %%% "cats-effect" % "3.5-6581dc4",
-      "org.typelevel" %%% "cats-effect-laws" % "3.5-6581dc4" % Test,
-      "org.typelevel" %%% "cats-effect-testkit" % "3.5-6581dc4" % Test,
-      "org.scodec" %%% "scodec-bits" % "1.1.34",
-      "org.typelevel" %%% "scalacheck-effect-munit" % "2.0.0-M2" % Test,
-=======
       "org.typelevel" %%% "discipline-munit" % "2.0.0-M3" % Test,
->>>>>>> 5ac2a114
       "org.typelevel" %%% "munit-cats-effect" % "2.0.0-M3" % Test,
       "org.typelevel" %%% "scalacheck-effect-munit" % "2.0.0-M2" % Test
     ),
