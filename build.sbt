--- conflicted
+++ resolved
@@ -260,15 +260,9 @@
     libraryDependencies ++= Seq(
       "org.scodec" %%% "scodec-bits" % "1.1.37",
       "org.typelevel" %%% "cats-core" % "2.10.0",
-<<<<<<< HEAD
       "org.typelevel" %%% "cats-effect" % "3.6-e9aeb8c",
       "org.typelevel" %%% "cats-effect-laws" % "3.6-e9aeb8c" % Test,
       "org.typelevel" %%% "cats-effect-testkit" % "3.6-e9aeb8c" % Test,
-=======
-      "org.typelevel" %%% "cats-effect" % "3.5.2",
-      "org.typelevel" %%% "cats-effect-laws" % "3.5.2" % Test,
-      "org.typelevel" %%% "cats-effect-testkit" % "3.5.2" % Test,
->>>>>>> 41521428
       "org.typelevel" %%% "cats-laws" % "2.10.0" % Test,
       "org.typelevel" %%% "discipline-munit" % "2.0.0-M3" % Test,
       "org.typelevel" %%% "munit-cats-effect" % "2.0.0-M3" % Test,
