--- conflicted
+++ resolved
@@ -434,11 +434,7 @@
   .settings(
     name := "fs2-io",
     tlVersionIntroduced ~= { _.updated("3", "3.1.0") },
-<<<<<<< HEAD
-    libraryDependencies += "com.comcast" %%% "ip4s-core" % "3.8.0-RC1",
-=======
     libraryDependencies += "com.comcast" %%% "ip4s-core" % "3.8.0-RC2",
->>>>>>> 279a3fdc
     tlJdkRelease := None
   )
   .jvmSettings(
