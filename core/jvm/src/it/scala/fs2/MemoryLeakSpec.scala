--- conflicted
+++ resolved
@@ -176,11 +176,7 @@
 
   /* Leaks and then hangs at cancelation time
   leakTest("drain onComplete") {
-<<<<<<< HEAD
     val s = Stream.repeatEval(IO(1)).pull.echo.stream.drain ++ Stream.exec(IO.unit)
-=======
-    val s = Stream.repeatEval(IO(1)).pull.echo.stream.drain ++ Stream.eval_(IO.unit)
->>>>>>> d6ca5da8
     Stream.empty.covary[IO].merge(s)
   }
    */
