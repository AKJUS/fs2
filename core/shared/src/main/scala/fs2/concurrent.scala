package fs2

import fs2.util.{Async,Attempt}
import fs2.util.syntax._

/** Provides utilities for working with streams concurrently. */
object concurrent {

  /**
    * Nondeterministically merges a stream of streams (`outer`) in to a single stream,
    * opening at most `maxOpen` streams at any point in time.
    *
    * The outer stream is evaluated and each resulting inner stream is run concurrently,
    * up to `maxOpen` stream. Once this limit is reached, evaluation of the outer stream
    * is paused until one or more inner streams finish evaluating.
    *
    * When the outer stream stops gracefully, all inner streams continue to run,
    * resulting in a stream that will stop when all inner streams finish
    * their evaluation.
    *
    * When the outer stream fails, evaluation of all inner streams is interrupted
    * and the resulting stream will fail with same failure.
    *
    * When any of the inner streams fail, then the outer stream and all other inner
    * streams are interrupted, resulting in stream that fails with the error of the
    * stream that cased initial failure.
    *
    * Finalizers on each inner stream are run at the end of the inner stream,
    * concurrently with other stream computations.
    *
    * Finalizers on the outer stream are run after all inner streams have been pulled
    * from the outer stream -- hence, finalizers on the outer stream will likely run
    * BEFORE the LAST finalizer on the last inner stream.
    *
    * Finalizers on the returned stream are run after the outer stream has finished
    * and all open inner streams have finished.
    *
    * @param maxOpen    Maximum number of open inner streams at any time. Must be > 0.
    * @param outer      Stream of streams to join.
    */
  def join[F[_],O](maxOpen: Int)(outer: Stream[F,Stream[F,O]])(implicit F: Async[F]): Stream[F,O] = {
    assert(maxOpen > 0, "maxOpen must be > 0, was: " + maxOpen)

    Stream.eval(async.signalOf(false)) flatMap { killSignal =>
    Stream.eval(async.semaphore(maxOpen)) flatMap { available =>
    Stream.eval(async.signalOf(1l)) flatMap { running => // starts with 1 because outer stream is running by default
    Stream.eval(async.mutable.Queue.synchronousNoneTerminated[F,Attempt[Chunk[O]]]) flatMap { outputQ => // sync queue assures we won't overload heap when resulting stream is not able to catchup with inner streams
      val incrementRunning: F[Unit] = running.modify(_ + 1) as (())
      val decrementRunning: F[Unit] = running.modify(_ - 1) as (())

      // runs inner stream
      // each stream is forked.
      // terminates when killSignal is true
      // if fails will enq in queue failure
      def runInner(inner: Stream[F, O]): Stream[F, Nothing] = {
        Stream.eval_(
          available.decrement >> incrementRunning >>
          F.start {
            inner.chunks.attempt
            .flatMap(r => Stream.eval(outputQ.enqueue1(Some(r))))
            .interruptWhen(killSignal) // must be AFTER enqueue to the the sync queue, otherwise the process may hang to enq last item while being interrupted
            .run.flatMap { _ =>
              available.increment >> decrementRunning
            }
          }
<<<<<<< HEAD
          Pull.acquireCancellable(startInnerStream) { gate => gate.get }.flatMap { c => Pull.eval(earlyReleaseRef.setPure(c.cancel)) }
        }
=======
        )
>>>>>>> d28386bb
      }

      // runs the outer stream, interrupts when kill == true, and then decrements the `available`
      def runOuter: F[Unit] = {
        outer.interruptWhen(killSignal) flatMap runInner onFinalize decrementRunning run
      }

      // monitors when the all streams (outer/inner) are terminated an then suplies None to output Queue
      def doneMonitor: F[Unit]= {
        running.discrete.dropWhile(_ > 0) take 1 flatMap { _ =>
          Stream.eval(outputQ.enqueue1(None))
        } run
      }

      Stream.eval_(F.start(runOuter)) ++
      Stream.eval_(F.start(doneMonitor)) ++
      outputQ.dequeue.unNoneTerminate.flatMap {
        case Left(e) => Stream.fail(e)
        case Right(c) => Stream.chunk(c)
      } onFinalize {
        killSignal.set(true) >> (running.discrete.dropWhile(_ > 0) take 1 run) // await all open inner streams and the outer stream to be terminated
      }

    }}}}

  }

}<|MERGE_RESOLUTION|>--- conflicted
+++ resolved
@@ -63,12 +63,7 @@
               available.increment >> decrementRunning
             }
           }
-<<<<<<< HEAD
-          Pull.acquireCancellable(startInnerStream) { gate => gate.get }.flatMap { c => Pull.eval(earlyReleaseRef.setPure(c.cancel)) }
-        }
-=======
         )
->>>>>>> d28386bb
       }
 
       // runs the outer stream, interrupts when kill == true, and then decrements the `available`
