--- conflicted
+++ resolved
@@ -90,15 +90,7 @@
 )(implicit val F: Compiler.Target[F])
     extends Scope[F] { self =>
 
-<<<<<<< HEAD
-  /**
-    * Registers supplied resource in this scope.
-=======
-  private val state: Ref[F, CompileScope.State[F]] =
-    Ref.unsafe(CompileScope.State.initial)
-
   /** Registers supplied resource in this scope.
->>>>>>> d2046322
     * Returns false and makes no registration if this scope has been closed.
     */
   private def register(resource: ScopedResource[F]): F[Boolean] =
@@ -429,7 +421,6 @@
 
   type InterruptionOutcome = Outcome[Id, Throwable, Token]
 
-<<<<<<< HEAD
   private def apply[F[_]](
       id: Token,
       parent: Option[CompileScope[F]],
@@ -437,31 +428,6 @@
   )(implicit F: Compiler.Target[F]): F[CompileScope[F]] =
     F.ref(CompileScope.State.initial[F])
       .map(state => new CompileScope[F](id, parent, interruptible, state))
-=======
-  /** State of a scope.
-    *
-    * @param open               Yields to true if the scope is open
-    *
-    * @param resources          All acquired resources (that means synchronously, or the ones acquired asynchronously) are
-    *                           registered here. Note that the resources are prepended when acquired, to be released in reverse
-    *                           order s they were acquired.
-    *
-    * @param children           Children of this scope. Children may appear during the parallel pulls where one scope may
-    *                           split to multiple asynchronously acquired scopes and resources.
-    *                           Still, likewise for resources they are released in reverse order.
-    */
-  final private case class State[F[_]](
-      open: Boolean,
-      resources: Chain[ScopedResource[F]],
-      children: Chain[CompileScope[F]]
-  ) { self =>
-
-    def unregisterChild(id: Token): State[F] =
-      self.children.deleteFirst(_.id == id) match {
-        case Some((_, newChildren)) => self.copy(children = newChildren)
-        case None                   => self
-      }
->>>>>>> d2046322
 
   /** Creates a new root scope. */
   def newRoot[F[_]: Compiler.Target]: F[CompileScope[F]] =
@@ -470,8 +436,7 @@
   private sealed trait State[F[_]]
   private object State {
 
-    /**
-      * @param resources          All acquired resources (that means synchronously, or the ones acquired asynchronously) are
+    /** @param resources          All acquired resources (that means synchronously, or the ones acquired asynchronously) are
       *                           registered here. Note that the resources are prepended when acquired, to be released in reverse
       *                           order s they were acquired.
       *
@@ -556,7 +521,6 @@
 
   private object InterruptContext {
 
-<<<<<<< HEAD
     def apply[F[_]](
         interruptible: Interruptible[F],
         newScopeId: Token,
@@ -573,28 +537,5 @@
         cancelParent = cancelParent
       )
     }
-=======
-    /** Creates a new interrupt context for a new scope if the scope is interruptible.
-      *
-      * This is UNSAFE method as we are creating promise and ref directly here.
-      *
-      * @param interruptible  Whether the scope is interruptible by providing effect, execution context and the
-      *                       continuation in case of interruption.
-      * @param newScopeId     The id of the new scope.
-      */
-    def unsafeFromInterruptible[F[_]](
-        interruptible: Option[Concurrent[F]],
-        newScopeId: Token
-    )(implicit F: Sync[F]): Option[InterruptContext[F]] =
-      interruptible.map { concurrent =>
-        InterruptContext[F](
-          concurrent = concurrent,
-          deferred = Deferred.unsafe[F, Either[Throwable, Token]](concurrent),
-          ref = Ref.unsafe[F, Option[Either[Throwable, Token]]](None),
-          interruptRoot = newScopeId,
-          cancelParent = F.unit
-        )
-      }
->>>>>>> d2046322
   }
 }