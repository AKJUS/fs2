--- conflicted
+++ resolved
@@ -218,11 +218,7 @@
         }
     }
 
-<<<<<<< HEAD
     test("read after timed out read not allowed on JVM or Native".ignore) {
-=======
-    test("read after timed out read not allowed on JVM") {
->>>>>>> b0f71fe6
       val setup = for {
         serverSetup <- Network[IO].serverResource(Some(ip"127.0.0.1"))
         (bindAddress, server) = serverSetup
